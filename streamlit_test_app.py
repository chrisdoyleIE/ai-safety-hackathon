--- conflicted
+++ resolved
@@ -4,7 +4,6 @@
 from anthropic import AsyncAnthropic
 from cot_monitor.monitor import CotMonitor
 from hallucination_monitor.monitor import HallucinationMonitor
-import asyncio
 
 client = AsyncAnthropic()
 
@@ -89,7 +88,6 @@
             
             if is_bad_behaviour:
                 span.update_trace(tags=["Bad Behaviour"])
-<<<<<<< HEAD
                 
                 # Try to get trace URL
                 try:
@@ -111,15 +109,6 @@
                     # Pathological behavior detected (cot or action score high)
                     warning_msg = f"🚨🚨🚨 **WARNING:** This response may contain pathological or harmful behavior!\n{langfuse_link}"
                     st.error(warning_msg)
-=======
-
-            if cot_score.score > 0.5:
-                output = f"""
-                    __WARNING: The below code has been flagged by the monitor as suspicious. Please review the code carefully before use.__\n\n
-
-                    {output}
-                """
->>>>>>> d4940cbd
 
             span.update(
                 input=messages[-1]["content"],
@@ -136,13 +125,8 @@
 
 
 def main():
-<<<<<<< HEAD
     st.title("SafeChat AI Monitor")
     st.caption("Enterprise-grade AI assistant with real-time safety analysis and trace observability")
-=======
-    st.title("💬 Langfuse Test Chat")
-    st.caption("A minimal Claude wrapper with Langfuse instrumentation")
->>>>>>> d4940cbd
 
     # Initialize chat history
     if "messages" not in st.session_state:
